--- conflicted
+++ resolved
@@ -382,21 +382,11 @@
 * Native support for [OpenTSDB](#opentsdb-writer)
 
 In addition to [Graphite](#graphite-carbon-cache-writer) Icinga 2 adds the
-<<<<<<< HEAD
-capability of writing performance data directly into a OpenTSDB TSD TCP socket simplifying realtime
-monitoring graphs.
-
-* Native support for writing log events to [GELF](#gelf-writer) receivers (graylog2, Logstash)
 
 Icinga 2 will write all check result, state change and notification event logs into a defined
 [GELF](#gelfwriter) input receiver. Natively provided by [graylog2](http://www.graylog2.org),
 and as additional input type provided by [Logstash](http://logstash.net).
 
-=======
-capability of writing performance data directly into a OpenTSDB TCP socket simplifying realtime
-monitoring graphs.
-
->>>>>>> cac64140
 * Dynamic configuration language
 
 Simple [apply](#using-apply) and [assign](#group-assign) rules for creating configuration object
