--- conflicted
+++ resolved
@@ -1368,11 +1368,7 @@
 
     library "perfdata"
 
-<<<<<<< HEAD
     object OpenTsdbWriter "opentsdb" {
-=======
-    object GraphiteWriter "graphite" {
->>>>>>> cac64140
       host = "127.0.0.1"
       port = 4242
     }
@@ -1381,7 +1377,6 @@
 
   Name            	|Description
   ----------------------|----------------------
-<<<<<<< HEAD
   host            	|**Optional.** OpenTSDB host address. Defaults to '127.0.0.1'.
   port            	|**Optional.** OpenTSDB port. Defaults to 4242
 
@@ -1406,10 +1401,7 @@
   host            	|**Optional.** GELF receiver host address. Defaults to '127.0.0.1'.
   port            	|**Optional.** GELF receiver port. Defaults to `12201`.
   source		|**Optional.** Source name for this instance. Defaults to `icinga2`.
-=======
-  host            	|**Optional.** Graphite Carbon host address. Defaults to '127.0.0.1'.
-  port            	|**Optional.** Graphite Carbon port. Defaults to 4242
->>>>>>> cac64140
+
 
 ### <a id="objecttype-idomysqlconnection"></a> IdoMySqlConnection
 
